# -*- coding: utf-8 -*-

"""Utilities for getting and initializing KGE models."""

from dataclasses import dataclass
from typing import Dict, Optional, Union
import numpy as np
import logging
import timeit
from tqdm import trange
from typing import Any, List, Mapping, Optional, Tuple
import random

import numpy as np
import torch
from torch import nn
import torch.optim as optim

from pykeen.constants import (
    EMBEDDING_DIM, GPU, LEARNING_RATE, MARGIN_LOSS, NUM_ENTITIES, NUM_RELATIONS, PREFERRED_DEVICE,
)

__all__ = [
    'BaseModule',
    'slice_triples',
]

log = logging.getLogger(__name__)

class BaseModule(nn.Module):
    """A base class for all of the models."""

    margin_ranking_loss_size_average: bool = ...
    entity_embedding_max_norm: Optional[int] = None
    entity_embedding_norm_type: int = 2
    hyper_params = [EMBEDDING_DIM, MARGIN_LOSS, LEARNING_RATE]

    def __init__(self,
                 margin_loss: float,
                 num_entities: int,
                 num_relations: int,
                 embedding_dim: int,
                 random_seed: Optional[int] = None,
                 preferred_device: str = 'cpu',
                 ) -> None:
        super().__init__()

        # Device selection
        self._get_device(preferred_device)

        self.random_seed = random_seed

        # Random seeds have to set before the embeddings are initialized
        if self.random_seed is not None:
            np.random.seed(seed=self.random_seed)
            torch.manual_seed(seed=self.random_seed)
            random.seed(self.random_seed)

        # Loss
        self.margin_loss = margin_loss
        self.criterion = nn.MarginRankingLoss(
            margin=self.margin_loss,
            size_average=self.margin_ranking_loss_size_average,
        )

        # Entity dimensions
        #: The number of entities in the knowledge graph
        self.num_entities = num_entities
        #: The number of unique relation types in the knowledge graph
        self.num_relations = num_relations
        #: The dimension of the embeddings to generate
        self.embedding_dim = embedding_dim

        self.entity_embeddings = nn.Embedding(
            self.num_entities,
            self.embedding_dim,
            norm_type=self.entity_embedding_norm_type,
            max_norm=self.entity_embedding_max_norm,
        )

        # Default optimizer for all classes
        self.default_optimizer = optim.SGD

    def __init_subclass__(cls, **kwargs):  # noqa: D105
        if not getattr(cls, 'model_name', None):
            raise TypeError('missing model_name class attribute')

    def _get_entity_embeddings(self, entities):
        return self.entity_embeddings(entities).view(-1, self.embedding_dim)

<<<<<<< HEAD
    def _get_device(self,
                    device: str = 'cpu',
                    ) -> None:
        """Get the Torch device to use."""
        if device == 'gpu':
            if torch.cuda.is_available():
                self.device = torch.device('cuda')
            else:
                self.device = torch.device('cpu')
                print('No cuda devices were available. The model runs on CPU')
        else:
            self.device = torch.device('cpu')

    def _to_cpu(self):
        """Transfer the entire model to CPU"""
        self._get_device('cpu')
        self.to(self.device)
        torch.cuda.empty_cache()

    def _to_gpu(self):
        """Transfer the entire model to GPU"""
        self._get_device('gpu')
        self.to(self.device)
        torch.cuda.empty_cache()

    def fit(
            self,
            all_entities: np.ndarray,
            pos_triples: np.ndarray,
            learning_rate: float,
            num_epochs: int,
            batch_size: int,
            optimizer: Optional[torch.optim.Optimizer] = None,
            tqdm_kwargs: Optional[Mapping[str, Any]] = None,
    ) -> List[float]:
        """
        Trains the kge model with the given parameters
        :param all_entities: List of all entities
        :param pos_triples: Positive triples to train on
        :param learning_rate: Learning rate for the optimizer
        :param num_epochs: Number of epochs to train
        :param batch_size: Batch size for training
        :param optimizer: Pytorch optimizer class to use for training
        :param tqdm_kwargs: Keyword arguments that should be used for the tdqm.trange class
        :return: loss_per_epoch: The loss of each epoch during training
        """
        self.to(self.device)

        self.learning_rate = learning_rate
        self.num_epochs = num_epochs
        self.batch_size = batch_size

        if optimizer is None:
            # Initialize the standard optimizer with the correct parameters
            self.optimizer = self.default_optimizer(self.parameters(), lr=self.learning_rate)
        else:
            # Initialize the optimizer given as attribute
            self.optimizer = optimizer(self.parameters(), lr=self.learning_rate)

        log.info(f'****Run Model On {str(self.device).upper()}****')

        loss_per_epoch = []
        num_pos_triples = pos_triples.shape[0]
        num_entities = all_entities.shape[0]

        start_training = timeit.default_timer()

        _tqdm_kwargs = dict(desc='Training epoch')
        if tqdm_kwargs:
            _tqdm_kwargs.update(tqdm_kwargs)

        for epoch in trange(self.num_epochs, **_tqdm_kwargs):
            indices = np.arange(num_pos_triples)
            np.random.shuffle(indices)
            pos_triples = pos_triples[indices]
            num_positives = self.batch_size // 2
            pos_batches = _split_list_in_batches(input_list=pos_triples, batch_size=num_positives)
            current_epoch_loss = 0.

            for i, pos_batch in enumerate(pos_batches):
                # TODO: Implement helper functions for different negative sampling approaches
                current_batch_size = len(pos_batch)

                batch_subjs, batch_relations, batch_objs = slice_triples(pos_batch)

                num_subj_corrupt = len(pos_batch) // 2
                num_obj_corrupt = len(pos_batch) - num_subj_corrupt
                pos_batch = torch.tensor(pos_batch, dtype=torch.long, device=self.device)

                corrupted_subj_indices = np.random.choice(np.arange(0, num_entities), size=num_subj_corrupt)
                corrupted_subjects = np.reshape(all_entities[corrupted_subj_indices], newshape=(-1, 1))
                subject_based_corrupted_triples = np.concatenate(
                    [corrupted_subjects, batch_relations[:num_subj_corrupt], batch_objs[:num_subj_corrupt]], axis=1)

                corrupted_obj_indices = np.random.choice(np.arange(0, num_entities), size=num_obj_corrupt)
                corrupted_objects = np.reshape(all_entities[corrupted_obj_indices], newshape=(-1, 1))

                object_based_corrupted_triples = np.concatenate(
                    [batch_subjs[num_subj_corrupt:], batch_relations[num_subj_corrupt:], corrupted_objects], axis=1)

                neg_batch = np.concatenate([subject_based_corrupted_triples, object_based_corrupted_triples], axis=0)

                neg_batch = torch.tensor(neg_batch, dtype=torch.long, device=self.device)

                # Recall that torch *accumulates* gradients. Before passing in a
                # new instance, you need to zero out the gradients from the old instance
                self.optimizer.zero_grad()
                loss = self(pos_batch, neg_batch)
                current_epoch_loss += (loss.item() * current_batch_size)

                loss.backward()
                self.optimizer.step()

            # log.info(f"Epoch {str(epoch)} took {str(round(stop - start))} seconds \n")
            # Track epoch loss
            loss_per_epoch.append(current_epoch_loss / len(pos_triples))

        stop_training = timeit.default_timer()
        log.info(f"Training took {str(round(stop_training - start_training))} seconds \n")

        return loss_per_epoch


def slice_triples(triples: np.ndarray):
=======
    def _compute_loss(self, positive_scores: torch.Tensor, negative_scores: torch.Tensor) -> torch.Tensor:
        y = np.repeat([-1], repeats=positive_scores.shape[0])
        y = torch.tensor(y, dtype=torch.float, device=self.device)

        loss = self.criterion(positive_scores, negative_scores, y)
        return loss


def slice_triples(triples):
>>>>>>> ee5f0388
    """Get the heads, relations, and tails from a matrix of triples."""
    h = triples[:, 0:1]
    r = triples[:, 1:2]
    t = triples[:, 2:3]
    return h, r, t

def _split_list_in_batches(input_list: np.ndarray,
                           batch_size: int):
    return [input_list[i:i + batch_size] for i in range(0, len(input_list), batch_size)]<|MERGE_RESOLUTION|>--- conflicted
+++ resolved
@@ -2,13 +2,11 @@
 
 """Utilities for getting and initializing KGE models."""
 
-from dataclasses import dataclass
-from typing import Dict, Optional, Union
-import numpy as np
+from typing import Any, List, Mapping, Optional
+
 import logging
 import timeit
 from tqdm import trange
-from typing import Any, List, Mapping, Optional, Tuple
 import random
 
 import numpy as np
@@ -88,7 +86,6 @@
     def _get_entity_embeddings(self, entities):
         return self.entity_embeddings(entities).view(-1, self.embedding_dim)
 
-<<<<<<< HEAD
     def _get_device(self,
                     device: str = 'cpu',
                     ) -> None:
@@ -113,6 +110,12 @@
         self._get_device('gpu')
         self.to(self.device)
         torch.cuda.empty_cache()
+
+    def _compute_loss(self, positive_scores: torch.Tensor, negative_scores: torch.Tensor) -> torch.Tensor:
+        y = torch.FloatTensor([-1], device=self.device)
+        y = y.repeat((positive_scores.shape[0], -1))
+        loss = self.criterion(positive_scores, negative_scores, y)
+        return loss
 
     def fit(
             self,
@@ -213,17 +216,6 @@
 
 
 def slice_triples(triples: np.ndarray):
-=======
-    def _compute_loss(self, positive_scores: torch.Tensor, negative_scores: torch.Tensor) -> torch.Tensor:
-        y = np.repeat([-1], repeats=positive_scores.shape[0])
-        y = torch.tensor(y, dtype=torch.float, device=self.device)
-
-        loss = self.criterion(positive_scores, negative_scores, y)
-        return loss
-
-
-def slice_triples(triples):
->>>>>>> ee5f0388
     """Get the heads, relations, and tails from a matrix of triples."""
     h = triples[:, 0:1]
     r = triples[:, 1:2]
